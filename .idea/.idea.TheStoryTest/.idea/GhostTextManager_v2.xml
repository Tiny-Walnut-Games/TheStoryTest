--- conflicted
+++ resolved
@@ -111,8 +111,6 @@
             </GhostTextMetaData>
           </value>
         </entry>
-<<<<<<< HEAD
-=======
         <entry key="I finally have the mascot showing up in the online repo, but it is getting shrunk down quite strongly.">
           <value>
             <GhostTextMetaData>
@@ -125,7 +123,6 @@
             </GhostTextMetaData>
           </value>
         </entry>
->>>>>>> d0d7e301
         <entry key="I gaurantee you that if we were to crack the dlls open ourselves and match the methods, we would find no violations. These are Roslyn artifacts from methods that are called by themselves or by Unity Lifetime. Confirm?">
           <value>
             <GhostTextMetaData>
@@ -283,8 +280,6 @@
             </GhostTextMetaData>
           </value>
         </entry>
-<<<<<<< HEAD
-=======
         <entry key="did I just successfully cherrypick out changes to main into develop? Cause, yeah... not really a code update as much as a sidegrade, right?">
           <value>
             <GhostTextMetaData>
@@ -297,7 +292,6 @@
             </GhostTextMetaData>
           </value>
         </entry>
->>>>>>> d0d7e301
         <entry key="first off... i linked the very image I wanted used and it looks like you ignored that fact. I said THIS image. Not those or whatever happens to still be showing up in the repo.">
           <value>
             <GhostTextMetaData>
@@ -310,8 +304,6 @@
             </GhostTextMetaData>
           </value>
         </entry>
-<<<<<<< HEAD
-=======
         <entry key="having some difficulty, as the mascot is not appearing in the repo's development branch readme.">
           <value>
             <GhostTextMetaData>
@@ -324,7 +316,6 @@
             </GhostTextMetaData>
           </value>
         </entry>
->>>>>>> d0d7e301
         <entry key="ok. that should be a more reasonable size, but set to 144ppi.">
           <value>
             <GhostTextMetaData>
