--- conflicted
+++ resolved
@@ -4,27 +4,13 @@
 
 ## **Symbol Integrity & Narrative Completeness for C# Projects**
 
-<table>
-<tr>
-<td width="400" valign="top" style="padding-right: 20px;">
-<img src="WarblerMascotStickerized.png" alt="Warbler Mascot" width="400" style="max-width: 400px;">
-</td>
-<td width="*" valign="top">
+<div align="center">
+<img src="WarblerMascotStickerized.png" alt="Warbler Mascot" width="300">
+</div>
 
 A code quality validation framework that enforces the "Story Test Doctrine": every symbol (method, property, parameter, enum) must be fully implemented and meaningful—no placeholders, TODOs, or unused code in production.
 
-</td>
-</tr>
-</table>
-
-<<<<<<< HEAD
-=======
 Originally designed for Unity ECS/DOTS projects, Story Test is now **Unity-agnostic** and works with any C# codebase, including GameObject-based Unity projects and pure .NET applications.
-
->>>>>>> b3303ffc
-</td>
-</tr>
-</table>
 
 ### First Validation
 ```bash
